[package]
name = "EnclaveApp"
version = "0.0.1"
authors = ["jasl"]
edition = "2018"
resolver = "2"

[lib]
name = "enclaveapp"
crate-type = ["staticlib"]

[dependencies]
libc        = "0.2.98"
log         = "0.4.14"
<<<<<<< HEAD
env_logger  = "0.9.0"
=======
env_logger  = { version = "0.9.0", default-features = false, features = ["termcolor"] }
chrono      = "0.4.19"
>>>>>>> 4b78a0f8
base64      = "0.13.0"
rand        = "0.7.3"
<<<<<<< HEAD
hex         = "0.4"
anyhow      = "1.0"
=======
regex       = "1.5.4"
yasna       = { git = "https://github.com/Phala-Network/yasna.rs", branch = "phala", features = ["chrono", "bit-vec", "num-bigint"] }
rustls      = { version = "0.19.1", features = ["dangerous_configuration"] }
webpki      = { version = "0.21", features = ["std"] }
http_req    = { git = "https://github.com/mesalock-linux/http_req-sgx", features = ["rust-tls"]}
bitcoin     = { version = "0.27.0", features = ["use-serde"]}
bitcoin_hashes = { version = "0.10.0", default-features = false }

serde = { git = "https://github.com/mesalock-linux/serde-sgx.git", features = ["derive"] }
serde_json = { git = "https://github.com/mesalock-linux/serde-json-sgx.git" }

hex = { version = "0.4", default-features = false, features = ["alloc"] }
hex-literal = "0.3"
anyhow = { version = "1.0", default-features = false }
bit-vec = { version = "0.6.3", default-features = false }
itertools = { version = "0.10.1", default-features = false }
>>>>>>> 4b78a0f8
lazy_static = { version = "1.4.0", default-features = false, features = ["spin_no_std"] }

phactory = { path = "../../../crates/phactory" }
phactory-pal = { path = "../../../crates/phactory/pal" }

<<<<<<< HEAD
http_req    = { git = "https://github.com/mesalock-linux/http_req-sgx", features = ["rust-tls"]}
=======
# Phala specific
runtime = { path = "../../runtime", package = "phala-node-runtime" }
phala-pallets = { path = "../../../pallets/phala", default-features = false }
pallet-kitties = { path = "../../../pallets/kitties", default-features = false }
bridge-transfer = { package = "pallet-bridge-transfer", path = "../../../pallets/bridge_transfer", default-features = false }
phala-types = { path = "../../../crates/phala-types", default-features = false, features = ["enable_serde", "pruntime", "sgx"] }
phala-enclave-api = { path = "../enclave-api", default-features = false, features = ["sgx"] }

csv-core = { version = "0.1.10", default-features = false }

# for light_validation
derive_more = "0.99.0"
hash-db = { version = "0.15.2", default-features = false }
num = { package = "num-traits", version = "0.2", default-features = false }
finality-grandpa = { version = "0.14", default-features = false, features = ["derive-codec"] }
trie = { package = "sp-trie", path = "../../../substrate/primitives/trie" }
frame-system = { package = "frame-system", path = "../../../substrate/frame/system" }
sp-finality-grandpa = { package = "sp-finality-grandpa", path = "../../../substrate/primitives/finality-grandpa" }
sp-application-crypto = { package = "sp-application-crypto", path = "../../../substrate/primitives/application-crypto" }
sp-core = { package = "sp-core", path = "../../../substrate/primitives/core"}

fixed = "1.9.0"
fixed-sqrt = "0.2.4"
fixed-macro = { version = "1.1", default-features = false, git = "https://github.com/kvinwang/fixed-macro.git" }
ppv-lite86 = { version = "0.2.10", features = ["phala-sgx"] }

# for diem
# bcs = { path = "../../../diem/vendor/bcs", version = "0.1.2" }
# diem-types = { path = "../../../diem/types", version = "0.1.0" }
# diem-crypto = { path = "../../../diem/crypto/crypto", version = "0.1.0" }
# move-core-types = { path = "../../../diem/language/move-core/types", version = "0.1.0" }
# transaction-builder = { path = "../../../diem/language/transaction-builder", version = "0.1.0"}
>>>>>>> 4b78a0f8

[target.'cfg(not(target_env = "sgx"))'.dependencies]
sgx_types       = { rev = "v1.1.3", git = "https://github.com/apache/teaclave-sgx-sdk.git" }
sgx_tcrypto     = { rev = "v1.1.3", git = "https://github.com/apache/teaclave-sgx-sdk.git" }
sgx_tse         = { rev = "v1.1.3", git = "https://github.com/apache/teaclave-sgx-sdk.git" }
sgx_trts        = { rev = "v1.1.3", git = "https://github.com/apache/teaclave-sgx-sdk.git" }
sgx_tseal       = { rev = "v1.1.3", git = "https://github.com/apache/teaclave-sgx-sdk.git" }
sgx_tprotected_fs = { rev = "v1.1.3", git = "https://github.com/apache/teaclave-sgx-sdk.git" }
sgx_libc        = { rev = "v1.1.3", git = "https://github.com/apache/teaclave-sgx-sdk.git" }
sgx_unwind      = { rev = "v1.1.3", git = "https://github.com/apache/teaclave-sgx-sdk.git" }
sgx_tstd        = { rev = "v1.1.3", git = "https://github.com/apache/teaclave-sgx-sdk.git", default-features = false, features = ["stdio"] }

[patch.crates-io]
ppv-lite86 = { path = "../../../cryptocorrosion-sgx/utils-simd/ppv-lite86/" }

[patch.'https://github.com/apache/teaclave-sgx-sdk.git']
# sgx_alloc = { path = "../../../teaclave-sgx-sdk/sgx_alloc" }
# sgx_backtrace = { path = "../../../teaclave-sgx-sdk/sgx_backtrace" }
# sgx_backtrace_sys = { path = "../../../teaclave-sgx-sdk/sgx_backtrace_sys" }
# sgx_build_helper = { path = "../../../teaclave-sgx-sdk/sgx_build_helper" }
# sgx_cov = { path = "../../../teaclave-sgx-sdk/sgx_cov" }
# sgx_crypto_helper = { path = "../../../teaclave-sgx-sdk/sgx_crypto_helper" }
# sgx_demangle = { path = "../../../teaclave-sgx-sdk/sgx_demangle" }
sgx_libc = { path = "../../../teaclave-sgx-sdk/sgx_libc" }
# sgx_rand = { path = "../../../teaclave-sgx-sdk/sgx_rand" }
# sgx_rand_derive = { path = "../../../teaclave-sgx-sdk/sgx_rand_derive" }
# sgx_serialize = { path = "../../../teaclave-sgx-sdk/sgx_serialize" }
# sgx_serialize_derive = { path = "../../../teaclave-sgx-sdk/sgx_serialize_derive" }
# sgx_serialize_derive_internals = { path = "../../../teaclave-sgx-sdk/sgx_serialize_derive_internals" }
sgx_tcrypto = { path = "../../../teaclave-sgx-sdk/sgx_tcrypto" }
# sgx_tcrypto_helper = { path = "../../../teaclave-sgx-sdksgx_tcrypto_helper" }
# sgx_tdh = { path = "../../../teaclave-sgx-sdk/sgx_tdh" }
# sgx_tkey_exchange = { path = "../../../teaclave-sgx-sdk/sgx_tkey_exchange" }
sgx_tprotected_fs = { path = "../../../teaclave-sgx-sdk/sgx_tprotected_fs" }
sgx_trts = { path = "../../../teaclave-sgx-sdk/sgx_trts" }
sgx_tse = { path = "../../../teaclave-sgx-sdk/sgx_tse" }
sgx_tseal = { path = "../../../teaclave-sgx-sdk/sgx_tseal" }
sgx_tstd = { path = "../../../teaclave-sgx-sdk/sgx_tstd" }
# sgx_tunittest = { path = "../../../teaclave-sgx-sdk/sgx_tunittest" }
sgx_types = { path = "../../../teaclave-sgx-sdk/sgx_types" }
# sgx_ucrypto = { path = "../../../teaclave-sgx-sdk/sgx_ucrypto" }
sgx_unwind = { path = "../../../teaclave-sgx-sdk/sgx_unwind" }
# sgx_urts = { path = "../../../teaclave-sgx-sdk/sgx_urts" }<|MERGE_RESOLUTION|>--- conflicted
+++ resolved
@@ -12,76 +12,17 @@
 [dependencies]
 libc        = "0.2.98"
 log         = "0.4.14"
-<<<<<<< HEAD
-env_logger  = "0.9.0"
-=======
 env_logger  = { version = "0.9.0", default-features = false, features = ["termcolor"] }
-chrono      = "0.4.19"
->>>>>>> 4b78a0f8
 base64      = "0.13.0"
 rand        = "0.7.3"
-<<<<<<< HEAD
 hex         = "0.4"
 anyhow      = "1.0"
-=======
-regex       = "1.5.4"
-yasna       = { git = "https://github.com/Phala-Network/yasna.rs", branch = "phala", features = ["chrono", "bit-vec", "num-bigint"] }
-rustls      = { version = "0.19.1", features = ["dangerous_configuration"] }
-webpki      = { version = "0.21", features = ["std"] }
-http_req    = { git = "https://github.com/mesalock-linux/http_req-sgx", features = ["rust-tls"]}
-bitcoin     = { version = "0.27.0", features = ["use-serde"]}
-bitcoin_hashes = { version = "0.10.0", default-features = false }
-
-serde = { git = "https://github.com/mesalock-linux/serde-sgx.git", features = ["derive"] }
-serde_json = { git = "https://github.com/mesalock-linux/serde-json-sgx.git" }
-
-hex = { version = "0.4", default-features = false, features = ["alloc"] }
-hex-literal = "0.3"
-anyhow = { version = "1.0", default-features = false }
-bit-vec = { version = "0.6.3", default-features = false }
-itertools = { version = "0.10.1", default-features = false }
->>>>>>> 4b78a0f8
 lazy_static = { version = "1.4.0", default-features = false, features = ["spin_no_std"] }
 
 phactory = { path = "../../../crates/phactory" }
 phactory-pal = { path = "../../../crates/phactory/pal" }
 
-<<<<<<< HEAD
 http_req    = { git = "https://github.com/mesalock-linux/http_req-sgx", features = ["rust-tls"]}
-=======
-# Phala specific
-runtime = { path = "../../runtime", package = "phala-node-runtime" }
-phala-pallets = { path = "../../../pallets/phala", default-features = false }
-pallet-kitties = { path = "../../../pallets/kitties", default-features = false }
-bridge-transfer = { package = "pallet-bridge-transfer", path = "../../../pallets/bridge_transfer", default-features = false }
-phala-types = { path = "../../../crates/phala-types", default-features = false, features = ["enable_serde", "pruntime", "sgx"] }
-phala-enclave-api = { path = "../enclave-api", default-features = false, features = ["sgx"] }
-
-csv-core = { version = "0.1.10", default-features = false }
-
-# for light_validation
-derive_more = "0.99.0"
-hash-db = { version = "0.15.2", default-features = false }
-num = { package = "num-traits", version = "0.2", default-features = false }
-finality-grandpa = { version = "0.14", default-features = false, features = ["derive-codec"] }
-trie = { package = "sp-trie", path = "../../../substrate/primitives/trie" }
-frame-system = { package = "frame-system", path = "../../../substrate/frame/system" }
-sp-finality-grandpa = { package = "sp-finality-grandpa", path = "../../../substrate/primitives/finality-grandpa" }
-sp-application-crypto = { package = "sp-application-crypto", path = "../../../substrate/primitives/application-crypto" }
-sp-core = { package = "sp-core", path = "../../../substrate/primitives/core"}
-
-fixed = "1.9.0"
-fixed-sqrt = "0.2.4"
-fixed-macro = { version = "1.1", default-features = false, git = "https://github.com/kvinwang/fixed-macro.git" }
-ppv-lite86 = { version = "0.2.10", features = ["phala-sgx"] }
-
-# for diem
-# bcs = { path = "../../../diem/vendor/bcs", version = "0.1.2" }
-# diem-types = { path = "../../../diem/types", version = "0.1.0" }
-# diem-crypto = { path = "../../../diem/crypto/crypto", version = "0.1.0" }
-# move-core-types = { path = "../../../diem/language/move-core/types", version = "0.1.0" }
-# transaction-builder = { path = "../../../diem/language/transaction-builder", version = "0.1.0"}
->>>>>>> 4b78a0f8
 
 [target.'cfg(not(target_env = "sgx"))'.dependencies]
 sgx_types       = { rev = "v1.1.3", git = "https://github.com/apache/teaclave-sgx-sdk.git" }
