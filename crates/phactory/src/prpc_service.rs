use std::convert::TryFrom;
use std::future::Future;
use std::str::FromStr;
use std::sync::{Arc, Mutex, MutexGuard};

use crate::benchmark::Flags;
use crate::hex;
use crate::system::{System, MAX_SUPPORTED_CONSENSUS_VERSION};

use super::*;
use ::pink::types::{AccountId, ExecSideEffects, ExecutionMode};
use parity_scale_codec::Encode;
use pb::{
    phactory_api_server::{PhactoryApi, PhactoryApiServer},
    server::Error as RpcError,
};
use phactory_api::blocks::StorageState;
use phactory_api::{blocks, crypto, endpoints::EndpointType, prpc as pb};
use phala_crypto::{
    key_share,
    sr25519::{Persistence, KDF},
};
use phala_pallets::utils::attestation::{validate as validate_attestation_report, IasFields};
use phala_types::contract::contract_id_preimage;
use phala_types::{
    contract, messaging::EncryptedKey, wrap_content_to_sign, AttestationReport,
    ChallengeHandlerInfo, EncryptedWorkerKey, SignedContentType, VersionedWorkerEndpoints,
    WorkerEndpointPayload, WorkerPublicKey, WorkerRegistrationInfoV2,
};
use sp_application_crypto::UncheckedFrom;
use tracing::{error, info};

type RpcResult<T> = Result<T, RpcError>;

fn from_display(e: impl core::fmt::Display) -> RpcError {
    RpcError::AppError(e.to_string())
}

fn from_debug(e: impl core::fmt::Debug) -> RpcError {
    RpcError::AppError(format!("{e:?}"))
}

fn now() -> u64 {
    use std::time::SystemTime;
    let now = SystemTime::now()
        .duration_since(SystemTime::UNIX_EPOCH)
        .unwrap();
    now.as_secs()
}

impl<Platform: pal::Platform + Serialize + DeserializeOwned> Phactory<Platform> {
    fn runtime_state(&mut self) -> RpcResult<&mut RuntimeState> {
        self.runtime_state
            .as_mut()
            .ok_or_else(|| from_display("Runtime not initialized"))
    }

    fn system(&mut self) -> RpcResult<&mut System<Platform>> {
        self.system
            .as_mut()
            .ok_or_else(|| from_display("Runtime not initialized"))
    }

    pub(crate) fn current_block(&mut self) -> RpcResult<(BlockNumber, u64)> {
        let now_ms = self.runtime_state()?.chain_storage.timestamp_now();
        let block = self
            .runtime_state()?
            .storage_synchronizer
            .counters()
            .next_block_number
            .saturating_sub(1);
        Ok((block, now_ms))
    }

    pub fn get_info(&self) -> pb::PhactoryInfo {
        let initialized = self.system.is_some();
        let state = self.runtime_state.as_ref();
        let genesis_block_hash = state.map(|state| hex::encode(state.genesis_block_hash));
        let dev_mode = self.dev_mode;

        let (state_root, pending_messages, counters) = match state.as_ref() {
            Some(state) => {
                let state_root = hex::encode(state.chain_storage.root());
                let pending_messages = state.send_mq.count_messages();
                let counters = state.storage_synchronizer.counters();
                (state_root, pending_messages, counters)
            }
            None => Default::default(),
        };

        let system_info = self.system.as_ref().map(|s| s.get_info());
        let score = benchmark::score();
        let m_usage = self.platform.memory_usage();

        // Deprecated fields
        let registered;
        let public_key;
        let ecdh_public_key;
        let gatekeeper;
        match &system_info {
            None => {
                registered = false;
                public_key = None;
                ecdh_public_key = None;
                gatekeeper = Some(pb::GatekeeperStatus {
                    role: pb::GatekeeperRole::None.into(),
                    master_public_key: Default::default(),
                });
            }
            Some(sys) => {
                registered = sys.registered;
                public_key = Some(sys.public_key.clone());
                ecdh_public_key = Some(sys.ecdh_public_key.clone());
                gatekeeper = sys.gatekeeper.clone();
            }
        };

        let current_block_time = match self.args.safe_mode_level {
            0 => self
                .system
                .as_ref()
                .map(|sys| sys.now_ms)
                .unwrap_or_default(),
            1 => self
                .runtime_state
                .as_ref()
                .map(|state| state.chain_storage.timestamp_now())
                .unwrap_or_default(),
            _ => 0,
        };

        pb::PhactoryInfo {
            initialized,
            registered,
            public_key,
            ecdh_public_key,
            gatekeeper,
            genesis_block_hash,
            headernum: counters.next_header_number,
            para_headernum: counters.next_para_header_number,
            blocknum: counters.next_block_number,
            waiting_for_paraheaders: counters.waiting_for_paraheaders,
            state_root,
            dev_mode,
            pending_messages: pending_messages as _,
            score,
            version: self.args.version.clone(),
            git_revision: self.args.git_revision.clone(),
            memory_usage: Some(pb::MemoryUsage {
                rust_used: m_usage.rust_used as _,
                rust_peak_used: m_usage.rust_peak_used as _,
                total_peak_used: m_usage.total_peak_used as _,
                free: m_usage.free as _,
            }),
            system: system_info,
            can_load_chain_state: self.can_load_chain_state,
            safe_mode_level: self.args.safe_mode_level as _,
            current_block_time,
            max_supported_pink_runtime_version: {
                let (major, minor) = ::pink::runtimes::max_supported_version();
                format!("{major}.{minor}")
            },
        }
    }

    pub(crate) fn sync_header(
        &mut self,
        headers: Vec<blocks::HeaderToSync>,
        authority_set_change: Option<blocks::AuthoritySetChange>,
    ) -> RpcResult<pb::SyncedTo> {
        info!(
            range=?(
                headers.first().map(|h| h.header.number),
                headers.last().map(|h| h.header.number)
            ),
            "sync_header",
        );
        self.can_load_chain_state = false;
        let last_header = self
            .runtime_state()?
            .storage_synchronizer
            .sync_header(headers, authority_set_change)
            .map_err(from_display)?;

        Ok(pb::SyncedTo {
            synced_to: last_header,
        })
    }

    pub(crate) fn sync_para_header(
        &mut self,
        headers: blocks::Headers,
        proof: blocks::StorageProof,
    ) -> RpcResult<pb::SyncedTo> {
        info!(
            range=?(
                headers.first().map(|h| h.number),
                headers.last().map(|h| h.number)
            ),
            "sync_para_header",
        );

        let state = self.runtime_state()?;

        let storage_key = light_validation::utils::storage_map_prefix_twox_64_concat(
            b"Paras",
            b"Heads",
            &state.para_id,
        );

        let last_header = state
            .storage_synchronizer
            .sync_parachain_header(headers, proof, &storage_key)
            .map_err(from_display)?;

        Ok(pb::SyncedTo {
            synced_to: last_header,
        })
    }

    /// Sync a combined batch of relaychain & parachain headers
    /// NOTE:
    ///   - The two latest headers MUST be aligned with each other by the `Para.Heads` read from the relaychain storage.
    ///   - The operation is not guarenteed to be atomical. If the parachain header is rejected, the already synced relaychain
    ///     headers will keep it's progress.
    pub(crate) fn sync_combined_headers(
        &mut self,
        relaychain_headers: Vec<blocks::HeaderToSync>,
        authority_set_change: Option<blocks::AuthoritySetChange>,
        parachain_headers: blocks::Headers,
        proof: blocks::StorageProof,
    ) -> RpcResult<pb::HeadersSyncedTo> {
        let relaychain_synced_to = self
            .sync_header(relaychain_headers, authority_set_change)?
            .synced_to;
        let parachain_synced_to = if parachain_headers.is_empty() {
            self.runtime_state()?
                .storage_synchronizer
                .counters()
                .next_para_header_number
                - 1
        } else {
            self.sync_para_header(parachain_headers, proof)?.synced_to
        };
        Ok(pb::HeadersSyncedTo {
            relaychain_synced_to,
            parachain_synced_to,
        })
    }

    pub(crate) fn dispatch_blocks(
        &mut self,
        req_id: u64,
        mut blocks: Vec<blocks::BlockHeaderWithChanges>,
    ) -> RpcResult<pb::SyncedTo> {
        info!(
            range=?(
                blocks.first().map(|h| h.block_header.number),
                blocks.last().map(|h| h.block_header.number)
            ),
            "dispatch_block",
        );
        let counters = self.runtime_state()?.storage_synchronizer.counters();
        blocks.retain(|b| b.block_header.number >= counters.next_block_number);

        let last_block = blocks
            .last()
            .map(|b| b.block_header.number)
            .unwrap_or(counters.next_block_number - 1);

        let safe_mode_level = self.args.safe_mode_level;
        let pubkey = self.system()?.identity_key.public().0;

        for block in blocks.into_iter() {
            info!(block = block.block_header.number, "Dispatching");
            let state = self.runtime_state()?;
            let drop_proofs = safe_mode_level > 1;
            state
                .storage_synchronizer
                .feed_block(&block, state.chain_storage.inner_mut(), drop_proofs)
                .map_err(from_display)?;
            if safe_mode_level > 0 {
                continue;
            }
            info!("State synced");
            state.purge_mq();
            let now_ms = state.chain_storage.timestamp_now();
            let chain_storage = state.chain_storage.snapshot();
            let block_number = block.block_header.number;
            let mut context = contracts::pink::context::ContractExecContext::new(
                ExecutionMode::Transaction,
                now_ms,
                block_number,
                pubkey,
                chain_storage,
                req_id,
            );
            self.check_requirements();
            contracts::pink::context::using(&mut context, || {
                self.handle_inbound_messages(block_number)
            })?;

            if let Err(e) = self.maybe_take_checkpoint() {
                error!("Failed to take checkpoint: {:?}", e);
            }
        }
        Ok(pb::SyncedTo {
            synced_to: last_block,
        })
    }

    fn maybe_take_checkpoint(&mut self) -> anyhow::Result<()> {
        if !self.args.enable_checkpoint {
            return Ok(());
        }
        if self.last_checkpoint.elapsed().as_secs() < self.args.checkpoint_interval {
            return Ok(());
        }
        self.take_checkpoint()?;
        Ok(())
    }

    #[allow(clippy::too_many_arguments)]
    fn init_runtime(
        &mut self,
        is_parachain: bool,
        genesis: blocks::GenesisBlockInfo,
        genesis_state: blocks::StorageState,
        operator: Option<chain::AccountId>,
        debug_set_key: ::core::option::Option<Vec<u8>>,
        attestation_provider: ::core::option::Option<AttestationProvider>,
    ) -> RpcResult<pb::InitRuntimeResponse> {
        if self.system.is_some() {
            return Err(from_display("Runtime already initialized"));
        }

        info!("Initializing runtime");
        info!("is_parachain  : {is_parachain}");
        info!("operator      : {operator:?}");
        info!("ra_provider   : {attestation_provider:?}");
        info!("debug_set_key : {debug_set_key:?}");

        // load chain genesis
        let genesis_block_hash = genesis.block_header.hash();
        let chain_storage = ChainStorage::from_pairs(genesis_state.into_iter());
        let para_id = chain_storage.para_id();
        info!(
            "Genesis state loaded: root={:?}, para_id={para_id}",
            chain_storage.root()
        );

        // load identity
        let rt_data = if let Some(raw_key) = debug_set_key {
            let priv_key = sr25519::Pair::from_seed_slice(&raw_key).map_err(from_debug)?;
            self.init_runtime_data(genesis_block_hash, para_id, Some(priv_key))
                .map_err(from_debug)?
        } else {
            self.init_runtime_data(genesis_block_hash, para_id, None)
                .map_err(from_debug)?
        };
        self.dev_mode = rt_data.dev_mode;
        self.trusted_sk = rt_data.trusted_sk;

        self.attestation_provider = attestation_provider;
        info!("attestation_provider: {:?}", self.attestation_provider);

        if self.dev_mode && self.attestation_provider.is_some() {
            return Err(from_display(
                "RA is disallowed when debug_set_key is enabled",
            ));
        }

        self.platform
            .quote_test(self.attestation_provider)
            .map_err(from_debug)?;

        let (identity_key, ecdh_key) = rt_data.decode_keys();

        let ecdsa_pk = identity_key.public();
        let ecdsa_hex_pk = hex::encode(ecdsa_pk);
        info!("Identity pubkey: {:?}", ecdsa_hex_pk);

        // derive ecdh key
        let ecdh_pubkey = phala_types::EcdhPublicKey(ecdh_key.public());
        let ecdh_hex_pk = hex::encode(ecdh_pubkey.0.as_ref());
        info!("ECDH pubkey: {:?}", ecdh_hex_pk);

        // Measure machine score
        let cpu_core_num: u32 = self.platform.cpu_core_num();
        info!("CPU cores: {}", cpu_core_num);

        let cpu_feature_level: u32 = self.platform.cpu_feature_level();
        info!("CPU feature level: {}", cpu_feature_level);

        // Initialize bridge
        let next_headernum = genesis.block_header.number + 1;
        let mut light_client = LightValidation::new();
        let main_bridge = light_client
            .initialize_bridge(
                genesis.block_header.clone(),
                genesis.authority_set,
                genesis.proof,
            )
            .expect("Bridge initialize failed");

        let storage_synchronizer = if is_parachain {
            Synchronizer::new_parachain(light_client, main_bridge, next_headernum)
        } else {
            Synchronizer::new_solochain(light_client, main_bridge)
        };

        let send_mq = MessageSendQueue::default();
        let recv_mq = MessageDispatcher::default();

        let mut runtime_state = RuntimeState {
            send_mq,
            recv_mq,
            storage_synchronizer,
            chain_storage,
            genesis_block_hash,
            para_id,
        };

        // In parachain mode the state root is stored in parachain header which isn't passed in here.
        // The storage root would be checked at the time each block being synced in(where the storage
        // being patched) and pRuntime doesn't read any data from the chain storage until the first
        // block being synced in. So it's OK to skip the check here.
        if !is_parachain && *runtime_state.chain_storage.root() != genesis.block_header.state_root {
            error!(
                "Genesis state root mismatch, required in header: {:?}, actual: {:?}",
                genesis.block_header.state_root,
                runtime_state.chain_storage.root(),
            );
            return Err(from_display("state root mismatch"));
        }

        let system = system::System::new(
            self.platform.clone(),
            self.dev_mode,
            self.args.sealing_path.clone(),
            self.args.storage_path.clone(),
            identity_key,
            ecdh_key,
            &runtime_state.send_mq,
            &mut runtime_state.recv_mq,
            self.args.cores as _,
        );

        // Build WorkerRegistrationInfoV2
        let runtime_info = WorkerRegistrationInfoV2::<chain::AccountId> {
            version: Self::compat_app_version(),
            machine_id: self.machine_id.clone(),
            pubkey: ecdsa_pk,
            ecdh_pubkey,
            genesis_block_hash,
            features: vec![cpu_core_num, cpu_feature_level],
            operator,
            para_id,
            max_consensus_version: MAX_SUPPORTED_CONSENSUS_VERSION,
        };

        let resp = pb::InitRuntimeResponse::new(
            runtime_info,
            genesis_block_hash,
            ecdsa_pk,
            ecdh_pubkey,
            None,
        );
        self.runtime_info = Some(resp.clone());
        self.runtime_state = Some(runtime_state);
        self.system = Some(system);
        Ok(resp)
    }

    fn get_runtime_info(
        &mut self,
        refresh_ra: bool,
        operator: Option<chain::AccountId>,
    ) -> RpcResult<pb::InitRuntimeResponse> {
        // The IdentityKey is considered valid in two situations:
        //
        // 1. It's generated by pRuntime thus is safe;
        // 2. It's handovered, but we find out that it was successfully registered as a worker on-chain;
        let validated_identity_key = self.trusted_sk || self.system()?.registered();
        let validated_state = self.runtime_state()?.storage_synchronizer.state_validated();

        let reset_operator = operator.is_some();
        if reset_operator {
            self.update_runtime_info(move |info| {
                info.operator = operator;
            });
        }

        let mut cached_resp = self
            .runtime_info
            .as_mut()
            .ok_or_else(|| from_display("Uninitiated runtime info"))?;

        if let Some(cached_attestation) = &cached_resp.attestation {
            const MAX_ATTESTATION_AGE: u64 = 60 * 60;
            if refresh_ra
                || reset_operator
                || now() > cached_attestation.timestamp + MAX_ATTESTATION_AGE
            {
                cached_resp.attestation = None;
            }
        }

        let allow_attestation =
            validated_state && (validated_identity_key || self.attestation_provider.is_none());
        info!("validated_identity_key :{validated_identity_key}");
        info!("validated_state        :{validated_state}");
        info!("refresh_ra             :{refresh_ra}");
        info!("reset_operator         :{reset_operator}");
        info!("attestation_provider   :{:?}", self.attestation_provider);
        info!("allow_attestation      :{allow_attestation}");
        // Never generate RA report for a potentially injected identity key
        // else he is able to fake a Secure Worker
        if allow_attestation && cached_resp.attestation.is_none() {
            // We hash the encoded bytes directly
            let runtime_info_hash = sp_core::hashing::blake2_256(&cached_resp.encoded_runtime_info);
            info!("Encoded runtime info");
            info!("{:?}", hex::encode(&cached_resp.encoded_runtime_info));

            let encoded_report = match self
                .platform
                .create_attestation_report(self.attestation_provider, &runtime_info_hash)
            {
                Ok(r) => r,
                Err(e) => {
                    let message = format!("Failed to create attestation report: {e:?}");
                    error!("{}", message);
                    return Err(from_display(message));
                }
            };

            cached_resp.attestation = Some(pb::Attestation {
                version: 1,
                provider: serde_json::to_string(&self.attestation_provider).unwrap(),
                payload: None,
                encoded_report,
                timestamp: now(),
            });
        }

        Ok(cached_resp.clone())
    }

    fn get_egress_messages(&mut self) -> RpcResult<pb::EgressMessages> {
        let messages: Vec<_> = self
            .runtime_state
            .as_ref()
            .map(|state| state.send_mq.all_messages_grouped().into_iter().collect())
            .unwrap_or_default();
        Ok(messages)
    }

    fn apply_side_effects(&mut self, effects: ExecSideEffects) {
        let Some(state) = self.runtime_state.as_ref() else {
            error!("Failed to apply side effects: chain storage missing");
            return;
        };
        let Some(system) = self.system.as_mut() else {
            error!("Failed to apply side effects: system missing");
            return;
        };
        system.apply_side_effects(effects, &state.chain_storage);
    }

    fn contract_query(
        &mut self,
        req_id: u64,
        request: pb::ContractQueryRequest,
    ) -> RpcResult<
        impl Future<Output = RpcResult<(pb::ContractQueryResponse, Option<ExecSideEffects>)>>,
    > {
        // Validate signature
        let origin = if let Some(sig) = &request.signature {
            let current_block = self.get_info().blocknum - 1;
            // At most two level cert chain supported
            match sig.verify(&request.encoded_encrypted_data, current_block, 2) {
                Ok(key_chain) => match &key_chain[..] {
                    [root_pubkey, ..] => Some(root_pubkey.clone()),
                    _ => {
                        return Err(from_display("BUG: verify ok but no key?"));
                    }
                },
                Err(err) => {
                    return Err(from_display(format!("Verifying signature failed: {err:?}")));
                }
            }
        } else {
            info!("No query signature");
            None
        };

        let ecdh_key = self.system()?.ecdh_key.clone();

        // Decrypt data
        let encrypted_req = request.decode_encrypted_data()?;
        let data = encrypted_req.decrypt(&ecdh_key).map_err(from_debug)?;

        // Decode head
        let mut data_cursor = &data[..];
        let head = contract::ContractQueryHead::decode(&mut data_cursor)?;
        let rest = data_cursor.len();

        // Origin
        let accid_origin = match origin {
            Some(origin) => {
                let accid = chain::AccountId::try_from(origin.as_slice())
                    .map_err(|_| from_display("Bad account id"))?;
                Some(accid)
            }
            None => None,
        };

        let query_scheduler = self.query_scheduler.clone();
        // Dispatch
        let query_future = self
            .system
            .as_mut()
            .expect("system always exists here")
            .make_query(
                req_id,
                &AccountId::unchecked_from(head.id),
                accid_origin.as_ref(),
                data[data.len() - rest..].to_vec(),
                query_scheduler,
                &self
                    .runtime_state
                    .as_ref()
                    .expect("runtime state always exists here")
                    .chain_storage,
            )?;

        Ok(async move {
            let (response, effects) = query_future.await?;
            let response = contract::ContractQueryResponse {
                nonce: head.nonce,
                result: contract::Data(response),
            };
            let response_data = response.encode();

            // Encrypt
            let encrypted_resp = crypto::EncryptedData::encrypt(
                &ecdh_key,
                &encrypted_req.pubkey,
                crate::generate_random_iv(),
                &response_data,
            )
            .map_err(from_debug)?;

            Ok((pb::ContractQueryResponse::new(encrypted_resp), effects))
        })
    }

    fn handle_inbound_messages(&mut self, block_number: chain::BlockNumber) -> RpcResult<()> {
        let state = self
            .runtime_state
            .as_mut()
            .ok_or_else(|| from_display("Runtime not initialized"))?;
        let system = self
            .system
            .as_mut()
            .ok_or_else(|| from_display("Runtime not initialized"))?;

        // Dispatch events
        let messages = state
            .chain_storage
            .mq_messages()
            .map_err(|_| from_display("Can not get mq messages from storage"))?;

        state.recv_mq.reset_local_index();

        let now_ms = state.chain_storage.timestamp_now();

        let mut block = BlockInfo {
            block_number,
            now_ms,
            storage: &state.chain_storage,
            send_mq: &state.send_mq,
            recv_mq: &mut state.recv_mq,
        };

        system.will_process_block(&mut block);

        for message in messages {
            use phala_types::messaging::SystemEvent;
            macro_rules! log_message {
                ($msg: expr, $t: ident) => {{
                    let event: Result<$t, _> =
                        parity_scale_codec::Decode::decode(&mut &$msg.payload[..]);
                    match event {
                        Ok(event) => {
                            debug!(target: "phala_mq",
                                "mq dispatching message: sender={} dest={:?} payload={:?}",
                                $msg.sender, $msg.destination, event
                            );
                        }
                        Err(_) => {
                            debug!(target: "phala_mq", "mq dispatching message (decode failed): {:?}", $msg);
                        }
                    }
                }};
            }
            // TODO.kevin: reuse codes in debug-cli
            if message.destination.path() == &SystemEvent::topic() {
                log_message!(message, SystemEvent);
            } else {
                debug!(target: "phala_mq",
                    "mq dispatching message: sender={}, dest={:?}",
                    message.sender, message.destination
                );
            }
            block.recv_mq.dispatch(message);

            system.process_messages(&mut block);
        }
        system.did_process_block(&mut block);

        let n_unhandled = block.recv_mq.clear();
        if n_unhandled > 0 {
            warn!("There are {} unhandled messages dropped", n_unhandled);
        }

        let block_time = now_ms / 1000;
        let sys_time = now();

        // When delta time reaches 3600s, there are about 3600 / 12 = 300 blocks rest.
        // It need about 30 more seconds to sync up to date.
        let syncing = block_time + 3600 <= sys_time;
        debug!(
            "block_time={}, sys_time={}, syncing={}",
            block_time, sys_time, syncing
        );
        benchmark::set_flag(Flags::SYNCING, syncing);

        Ok(())
    }

    fn add_endpoint(
        &mut self,
        endpoint_type: EndpointType,
        endpoint: String,
    ) -> RpcResult<pb::GetEndpointResponse> {
        self.endpoints.insert(endpoint_type, endpoint);
        self.sign_endpoints()
    }

    fn sign_endpoints(&mut self) -> RpcResult<pb::GetEndpointResponse> {
        let system = self.system()?;
        let block_time: u64 = system.now_ms;
        let public_key = system.identity_key.public();
        let versioned_endpoints =
            VersionedWorkerEndpoints::V1(self.endpoints.values().cloned().collect());
        let endpoint_payload = WorkerEndpointPayload {
            pubkey: public_key,
            versioned_endpoints,
            signing_time: block_time,
        };
        let signature = self.sign_endpoint_payload(&endpoint_payload)?;
        let resp = pb::GetEndpointResponse::new(Some(endpoint_payload.clone()), Some(signature));
        self.signed_endpoints = Some(resp.clone());
        Ok(resp)
    }

    fn get_endpoint_info(&mut self) -> RpcResult<pb::GetEndpointResponse> {
        if self.endpoints.is_empty() {
            info!("Endpoint not found");
            return Ok(pb::GetEndpointResponse::new(None, None));
        }
        match &self.signed_endpoints {
            Some(response) => Ok(response.clone()),
            None => self.sign_endpoints(),
        }
    }

    fn sign_endpoint_info(
        &mut self,
        versioned_endpoints: VersionedWorkerEndpoints,
    ) -> RpcResult<pb::GetEndpointResponse> {
        let system = self.system()?;
        let pubkey = system.identity_key.public();
        let signing_time = system.now_ms;
        let payload = WorkerEndpointPayload {
            pubkey,
            versioned_endpoints,
            signing_time,
        };
        let signature = self.sign_endpoint_payload(&payload)?;

        Ok(pb::GetEndpointResponse::new(Some(payload), Some(signature)))
    }

    fn sign_endpoint_payload(&mut self, payload: &WorkerEndpointPayload) -> RpcResult<Vec<u8>> {
        const MAX_PAYLOAD_SIZE: usize = 2048;
        let data_to_sign = payload.encode();
        if data_to_sign.len() > MAX_PAYLOAD_SIZE {
            return Err(from_display("Endpoints too large"));
        }
        let wrapped_data = wrap_content_to_sign(&data_to_sign, SignedContentType::EndpointInfo);
        let signature = self
            .system()?
            .identity_key
            .clone()
            .sign(&wrapped_data)
            .encode();
        Ok(signature)
    }

    pub fn get_contract_info(
        &mut self,
        contract_ids: &[String],
    ) -> RpcResult<pb::GetContractInfoResponse> {
        // TODO: use `let else`
        let system = match &self.system {
            None => return Ok(Default::default()),
            Some(system) => system,
        };
        let contracts = if contract_ids.is_empty() {
            system
                .contracts
                .iter()
                .map(|(_, contract)| contract.info())
                .collect()
        } else {
            let mut contracts = vec![];
            for id in contract_ids.iter() {
                let raw: [u8; 32] = try_decode_hex(id)
                    .map_err(|_| from_display("Invalid contract id"))?
                    .try_into()
                    .map_err(|_| from_display("Invalid contract id"))?;
                let contract = system.contracts.get(&raw.into());
                // TODO: use `let else`.
                let contract = match contract {
                    None => continue,
                    Some(contract) => contract,
                };
                contracts.push(contract.info());
            }
            contracts
        };
        Ok(pb::GetContractInfoResponse { contracts })
    }

    pub fn get_cluster_info(&self) -> RpcResult<pb::GetClusterInfoResponse> {
        let Some(System{ contract_cluster: Some(cluster), contracts, .. }) = &self.system else {
            return Ok(Default::default());
        };
        let ver = cluster.config.runtime_version;
        let runtime_version = format!("{}.{}", ver.0, ver.1);

        Ok(pb::GetClusterInfoResponse {
            info: Some(pb::ClusterInfo {
                id: hex(cluster.id),
                state_root: cluster.storage.root().map(hex).unwrap_or_default(),
                contracts: contracts.keys().map(hex).collect(),
                runtime_version,
            }),
        })
    }

    pub fn upload_sidevm_code(&mut self, contract_id: AccountId, code: Vec<u8>) -> RpcResult<()> {
        self.system()?
            .upload_sidevm_code(contract_id, code)
            .map_err(from_debug)
    }

    pub fn load_chain_state(
        &mut self,
        block: chain::BlockNumber,
        storage: StorageState,
    ) -> anyhow::Result<()> {
        if !self.can_load_chain_state {
            anyhow::bail!("Can not load chain state");
        }
        if block == 0 {
            anyhow::bail!("Can not load chain state from block 0");
        }
        let Some(system) = &mut self.system else {
            anyhow::bail!("System is uninitialized");
        };
        let Some(state) = &mut self.runtime_state else {
            anyhow::bail!("Runtime is uninitialized");
        };
        let chain_storage = ChainStorage::from_pairs(storage.into_iter());
        let para_id = chain_storage.para_id();
        if para_id != state.para_id {
            anyhow::bail!(
                "Loading different parachain state, loading={para_id}, init={}",
                state.para_id
            );
        }
        if chain_storage.is_worker_registered(&system.identity_key.public()) {
            anyhow::bail!(
                "Failed to load state: the worker is already registered at block {block}",
            );
        }
        state
            .storage_synchronizer
            .assume_at_block(block)
            .context("Failed to set synchronizer state")?;
        state.chain_storage = chain_storage;
        system.genesis_block = block;
        self.can_load_chain_state = false;
        Ok(())
    }

    pub fn stop(&self, remove_checkpoints: bool) -> RpcResult<()> {
        info!("Requested to stop remove_checkpoints={remove_checkpoints}");
        if remove_checkpoints {
            crate::maybe_remove_checkpoints(&self.args.sealing_path);
        }
        std::process::abort()
    }

    fn load_storage_proof(&mut self, proof: Vec<Vec<u8>>) -> RpcResult<()> {
        if self.args.safe_mode_level < 2 {
            return Err(from_display(
                "Can not load storage proof when safe_mode_level < 2",
            ));
        }
        self.runtime_state()?
            .chain_storage
            .inner_mut()
            .load_proof(proof);
        Ok(())
    }
}

pub struct RpcService<Platform> {
    req_id: u64,
    pub(crate) phactory: Arc<Mutex<Phactory<Platform>>>,
}

impl<Platform: pal::Platform> RpcService<Platform> {
    pub fn new(platform: Platform) -> RpcService<Platform> {
        RpcService {
            phactory: Arc::new(Mutex::new(Phactory::new(platform))),
            req_id: 0,
        }
    }

    pub fn with_id(&self, req_id: u64) -> RpcService<Platform> {
        RpcService {
            phactory: self.phactory.clone(),
            req_id,
        }
    }
}

impl<Platform> RpcService<Platform>
where
    Platform: pal::Platform + Serialize + DeserializeOwned,
{
    pub fn dispatch_request(
        &self,
        req_id: u64,
        path: String,
        data: &[u8],
        json: bool,
    ) -> impl Future<Output = (u16, Vec<u8>)> {
        use prpc::server::{Error, ProtoError};
        let data = data.to_vec();

        let mut server = PhactoryApiServer::new(self.with_id(req_id));

        async move {
            info!("Dispatching request: {}", path);

            let result = if json {
                server.dispatch_json_request(&path, data).await
            } else {
                server.dispatch_request(&path, data).await
            };

            let (code, data) = match result {
                Ok(data) => (200, data),
                Err(err) => {
                    error!("Rpc error: {:?}", err);
                    let (code, err) = match err {
                        Error::NotFound => (404, ProtoError::new("Method Not Found")),
                        Error::DecodeError(err) => {
                            (400, ProtoError::new(format!("DecodeError({err:?})")))
                        }
                        Error::AppError(msg) => (500, ProtoError::new(msg)),
                        Error::ContractQueryError(msg) => (500, ProtoError::new(msg)),
                    };
                    if json {
                        let error = format!("{err:?}");
                        let body =
                            serde_json::to_string_pretty(&serde_json::json!({ "error": error }))
                                .unwrap_or_else(|_| {
                                    r#"{"error": "Failed to encode the error"}"#.to_string()
                                })
                                .into_bytes();
                        (code, body)
                    } else {
                        (code, prpc::codec::encode_message_to_vec(&err))
                    }
                }
            };
            (code, data)
        }
    }
}

pub struct LogOnDrop<T> {
    inner: T,
    msg: &'static str,
}

impl<T> core::ops::Deref for LogOnDrop<T> {
    type Target = T;
    fn deref(&self) -> &T {
        &self.inner
    }
}

impl<T> core::ops::DerefMut for LogOnDrop<T> {
    fn deref_mut(&mut self) -> &mut T {
        &mut self.inner
    }
}

impl<T> Drop for LogOnDrop<T> {
    fn drop(&mut self) {
        debug!(target: "phactory::lock", "{}", self.msg);
    }
}

impl<Platform: pal::Platform> RpcService<Platform> {
    pub fn lock_phactory(
        &self,
        allow_rcu: bool,
        allow_safemode: bool,
    ) -> RpcResult<LogOnDrop<MutexGuard<'_, Phactory<Platform>>>> {
        debug!(target: "phactory::lock", "Locking phactory...");
        let guard = self.phactory.lock().unwrap();
        debug!(target: "phactory::lock", "Locked phactory");
        if !allow_rcu && guard.rcu_dispatching {
            return Err(from_display("RCU in progress, please try the request again later"));
        }
        if !allow_safemode && guard.args.safe_mode_level > 0 {
            return Err(from_display("This RPC is disabled in safe mode"));
        }
        Ok(LogOnDrop {
            inner: guard,
            msg: "Unlocked phactory",
        })
    }
}

fn create_attestation_report_on<Platform: pal::Platform>(
    platform: &Platform,
    attestation_provider: Option<AttestationProvider>,
    data: &[u8],
) -> RpcResult<pb::Attestation> {
    let encoded_report = match platform.create_attestation_report(attestation_provider, data) {
        Ok(r) => r,
        Err(e) => {
            let message = format!("Failed to create attestation report: {e:?}");
            error!("{}", message);
            return Err(from_display(message));
        }
    };
    Ok(pb::Attestation {
        version: 1,
        provider: serde_json::to_string(&attestation_provider).unwrap(),
        payload: None,
        encoded_report,
        timestamp: now(),
    })
}

#[async_trait::async_trait]
/// A server that process all RPCs.
impl<Platform: pal::Platform + Serialize + DeserializeOwned> PhactoryApi for RpcService<Platform> {
    /// Get basic information about Phactory state.
    async fn get_info(&mut self, _request: ()) -> RpcResult<pb::PhactoryInfo> {
        let info = self.lock_phactory(true, true)?.get_info();
        info!("Got info: {:?}", info.debug_info());
        Ok(info)
    }

    /// Sync the parent chain header
    async fn sync_header(&mut self, request: pb::HeadersToSync) -> RpcResult<pb::SyncedTo> {
        let headers = request.decode_headers()?;
        let authority_set_change = request.decode_authority_set_change()?;
        self.lock_phactory(false, true)?
            .sync_header(headers, authority_set_change)
    }

    /// Sync the parachain header
    async fn sync_para_header(
        &mut self,
        request: pb::ParaHeadersToSync,
    ) -> RpcResult<pb::SyncedTo> {
        let headers = request.decode_headers()?;
        self.lock_phactory(false, true)?
            .sync_para_header(headers, request.proof)
    }

    async fn sync_combined_headers(
        &mut self,
        request: pb::CombinedHeadersToSync,
    ) -> Result<pb::HeadersSyncedTo, prpc::server::Error> {
        self.lock_phactory(false, true)?.sync_combined_headers(
            request.decode_relaychain_headers()?,
            request.decode_authority_set_change()?,
            request.decode_parachain_headers()?,
            request.proof,
        )
    }

    /// Dispatch blocks (Sync storage changes)"
    async fn dispatch_blocks(&mut self, request: pb::Blocks) -> RpcResult<pb::SyncedTo> {
        let blocks = request.decode_blocks()?;
        let mut phactory = {
            let mut phactory = self.lock_phactory(false, true)?;
            if phactory.args.no_rcu || benchmark::syncing() {
                // If RCU way is not suitable here, we do the traditional locked dispatch.
                return phactory.dispatch_blocks(self.req_id, blocks);
            }
            // Otherwise, we clone the phactory and execute/dispatch the events of the blocks with
            // a cloned phactory without locking(the lock would be released in the end of this scope)
            // the singleton phactory. This way, we can avoid blocking the RPC server.
            info!("Cloning Phactory to do RCU dispatch...");
            let cloned = phactory.clone();
            // We set rcu_dispatching = true to avoid a reentrant call to dispatch_blocks which
            // would cause a state inconsistency.
            phactory.rcu_dispatching = true;
            cloned
        };
        // Start to dispatch the blocks with the cloned phactory without locking the singleton phactory.
        info!("Unlocked Phactory, dispatching blocks...");
        let req_id = self.req_id;
        let span = tracing::Span::current();
        let (synced_to, phactory) = tokio::task::spawn_blocking(move || {
            let _guard = span.enter();
            let synced_to = phactory.dispatch_blocks(req_id, blocks);
            (synced_to, phactory)
        })
        .await
        .expect("Dispatch blocks failed");
        info!("Done, writing state back to Phactory...");
        let mut guard = self.lock_phactory(true, true).unwrap();
        let pending_effects = std::mem::take(&mut guard.pending_effects);
        // While putting the cloned phactory back, the rcu_dispatching flag is also overwritten with
        // its original value `false`.
        **guard = phactory;
        if !pending_effects.is_empty() {
            // Apply pending effects with the singleton phactory locked.
            tracing::info!(count = pending_effects.len(), "Applying pending effects");
            for effects in pending_effects {
                guard.apply_side_effects(effects);
            }
        }
        synced_to
    }

    async fn init_runtime(
        &mut self,
        request: pb::InitRuntimeRequest,
    ) -> RpcResult<pb::InitRuntimeResponse> {
        self.lock_phactory(false, false)?.init_runtime(
            request.is_parachain,
            request.decode_genesis_info()?,
            request.decode_genesis_state()?,
            request.decode_operator()?,
            request.debug_set_key.clone(),
            request.decode_attestation_provider()?,
        )
    }

    async fn get_runtime_info(
        &mut self,
        req: pb::GetRuntimeInfoRequest,
    ) -> RpcResult<pb::InitRuntimeResponse> {
        self.lock_phactory(true, false)?
            .get_runtime_info(req.force_refresh_ra, req.decode_operator()?)
    }

    async fn get_egress_messages(&mut self, _: ()) -> RpcResult<pb::GetEgressMessagesResponse> {
<<<<<<< HEAD
        self.lock_phactory(false, false)?
=======
        self.lock_phactory(true)?
>>>>>>> 98596d67
            .get_egress_messages()
            .map(pb::GetEgressMessagesResponse::new)
    }

    async fn contract_query(
        &mut self,
        request: pb::ContractQueryRequest,
    ) -> RpcResult<pb::ContractQueryResponse> {
        let query_fut = self
            .lock_phactory(true, false)?
            .contract_query(self.req_id, request)?;
        let (response, effects) = query_fut.await?;
        'apply_effects: {
            let Some(effects) = effects else {
                break 'apply_effects;
            };
            if effects.is_empty() {
                break 'apply_effects;
            }
            let mut phactory = self.lock_phactory(true, false)?;
            if phactory.rcu_dispatching {
                const MAX_PENDING: usize = 64;
                if phactory.pending_effects.len() >= MAX_PENDING {
                    error!("Too many pending effects, dropping this");
                    return Err(from_display("Too many pending effects"));
                }
                phactory.pending_effects.push(effects);
            } else {
                phactory.apply_side_effects(effects);
            }
        }
        Ok(response)
    }

    async fn get_worker_state(
        &mut self,
        request: pb::GetWorkerStateRequest,
    ) -> RpcResult<pb::WorkerState> {
        let mut phactory = self.lock_phactory(true, false)?;
        let system = phactory.system()?;
        let gk = system
            .gatekeeper
            .as_ref()
            .ok_or_else(|| from_display("Not a gatekeeper"))?;
        let pubkey: WorkerPublicKey = request
            .public_key
            .as_slice()
            .try_into()
            .map_err(|_| from_display("Bad public key"))?;
        let state = gk
            .computing_economics
            .worker_state(&pubkey)
            .ok_or_else(|| from_display("Worker not found"))?;
        Ok(state)
    }

    async fn add_endpoint(
        &mut self,
        request: pb::AddEndpointRequest,
    ) -> RpcResult<pb::GetEndpointResponse> {
        self.lock_phactory(false, false)?
            .add_endpoint(request.decode_endpoint_type()?, request.endpoint)
    }

    async fn refresh_endpoint_signing_time(&mut self, _: ()) -> RpcResult<pb::GetEndpointResponse> {
        self.lock_phactory(false, false)?.sign_endpoints()
    }

    async fn get_endpoint_info(&mut self, _: ()) -> RpcResult<pb::GetEndpointResponse> {
        self.lock_phactory(true, false)?.get_endpoint_info()
    }

    async fn sign_endpoint_info(
        &mut self,
        request: pb::SignEndpointsRequest,
    ) -> Result<pb::GetEndpointResponse, prpc::server::Error> {
        self.lock_phactory(true, false)?
            .sign_endpoint_info(VersionedWorkerEndpoints::V1(request.decode_endpoints()?))
    }

    async fn derive_phala_i2p_key(&mut self, _: ()) -> RpcResult<pb::DerivePhalaI2pKeyResponse> {
        let mut phactory = self.lock_phactory(true, false)?;
        let system = phactory.system()?;
        let derive_key = system
            .identity_key
            .derive_sr25519_pair(&[b"PhalaI2PKey"])
            .expect("should not fail with valid key");
        Ok(pb::DerivePhalaI2pKeyResponse {
            phala_i2p_key: derive_key.dump_secret_key().to_vec(),
        })
    }

    async fn echo(&mut self, request: pb::EchoMessage) -> RpcResult<pb::EchoMessage> {
        let echo_msg = request.echo_msg;
        Ok(pb::EchoMessage { echo_msg })
    }

    // WorkerKey Handover Server

    async fn handover_create_challenge(
        &mut self,
        _request: (),
    ) -> RpcResult<pb::HandoverChallenge> {
        let mut phactory = self.lock_phactory(false, true)?;
        let (block, ts) = phactory.current_block()?;
        let system = phactory.system()?;
        let challenge = system.get_worker_key_challenge(block, ts);
        Ok(pb::HandoverChallenge::new(challenge))
    }

    async fn handover_start(
        &mut self,
        request: pb::HandoverChallengeResponse,
    ) -> RpcResult<pb::HandoverWorkerKey> {
        let mut phactory = self.lock_phactory(false, true)?;
        let attestation_provider = phactory.attestation_provider;
        let dev_mode = phactory.dev_mode;
        let in_sgx = attestation_provider == Some(AttestationProvider::Ias);
        let (block_number, now_ms) = phactory.current_block()?;
        let system = phactory.system()?;
        let my_identity_key = system.identity_key.clone();

        // 1. verify client RA report to ensure it's in sgx
        // this also ensure the message integrity
        let challenge_handler = request.decode_challenge_handler().map_err(from_display)?;
        let block_sec = now_ms / 1000;
        let attestation = if !dev_mode && in_sgx {
            let payload_hash = sp_core::hashing::blake2_256(&challenge_handler.encode());
            let raw_attestation = request
                .attestation
                .ok_or_else(|| from_display("Client attestation not found"))?;
            let attn_to_validate =
                Option::<AttestationReport>::decode(&mut &raw_attestation.encoded_report[..])
                    .map_err(|_| from_display("Decode client attestation failed"))?;
            // The time from attestation report is generated by IAS, thus trusted. By default, it's valid for **10h**.
            // By ensuring our system timestamp is within the valid period, we know that this pRuntime is not hold back by
            // malicious workers.
            validate_attestation_report(
                attn_to_validate.clone(),
                &payload_hash,
                block_sec,
                false,
                vec![],
                false,
            )
            .map_err(|_| from_display("Invalid client RA report"))?;
            attn_to_validate
        } else {
            info!("Skip client RA report check in dev mode");
            None
        };
        // 2. verify challenge validity to prevent replay attack
        let challenge = challenge_handler.challenge;
        if !system.verify_worker_key_challenge(&challenge) {
            return Err(from_display("Invalid challenge"));
        }
        // 3. verify sgx local attestation report to ensure the handover pRuntimes are on the same machine
        if !dev_mode && in_sgx {
            let recv_local_report = unsafe {
                sgx_api_lite::decode(&challenge_handler.sgx_local_report)
                    .map_err(|_| from_display("Invalid client LA report"))?
            };
            sgx_api_lite::verify(recv_local_report)
                .map_err(|_| from_display("No remote handover"))?;
        } else {
            info!("Skip client LA report check in dev mode");
        }
        // 4. verify challenge block height and report timestamp
        // only challenge within 150 blocks (30 minutes) is accepted
        let challenge_height = challenge.block_number;
        if !(challenge_height <= block_number && block_number - challenge_height <= 150) {
            return Err(from_display("Outdated challenge"));
        }
        // 5. verify pruntime launch date, never handover to old pruntime
        if !dev_mode && in_sgx {
            let my_la_report = {
                // target_info and reportdata not important, we just need the report metadata
                let target_info =
                    sgx_api_lite::target_info().expect("should not fail in SGX; qed.");
                sgx_api_lite::report(&target_info, &[0; 64])
                    .map_err(|_| from_display("Cannot read server pRuntime info"))?
            };
            let my_runtime_hash = {
                let ias_fields = IasFields {
                    mr_enclave: my_la_report.body.mr_enclave.m,
                    mr_signer: my_la_report.body.mr_signer.m,
                    isv_prod_id: my_la_report.body.isv_prod_id.to_ne_bytes(),
                    isv_svn: my_la_report.body.isv_svn.to_ne_bytes(),
                    report_data: [0; 64],
                    confidence_level: 0,
                };
                ias_fields.extend_mrenclave()
            };
            let runtime_state = phactory.runtime_state()?;
            let my_runtime_timestamp = runtime_state
                .chain_storage
                .get_pruntime_added_at(&my_runtime_hash)
                .ok_or_else(|| from_display("Server pRuntime not allowed on chain"))?;

            let attestation =
                attestation.ok_or_else(|| from_display("Client attestation not found"))?;
            let runtime_hash = match attestation {
                AttestationReport::SgxIas {
                    ra_report,
                    signature: _,
                    raw_signing_cert: _,
                } => {
                    let (ias_fields, _) = IasFields::from_ias_report(&ra_report)
                        .map_err(|_| from_display("Invalid client RA report"))?;
                    ias_fields.extend_mrenclave()
                }
            };
            let req_runtime_timestamp = runtime_state
                .chain_storage
                .get_pruntime_added_at(&runtime_hash)
                .ok_or_else(|| from_display("Client pRuntime not allowed on chain"))?;

            if my_runtime_timestamp >= req_runtime_timestamp {
                return Err(from_display("No handover for old pRuntime"));
            }
        } else {
            info!("Skip pRuntime timestamp check in dev mode");
        }

        // Share the key with attestation
        let ecdh_pubkey = challenge_handler.ecdh_pubkey;
        let iv = crate::generate_random_iv();
        let (ecdh_pubkey, encrypted_key) = key_share::encrypt_secret_to(
            &my_identity_key,
            &[b"worker_key_handover"],
            &ecdh_pubkey.0,
            &my_identity_key.dump_secret_key(),
            &iv,
        )
        .map_err(from_debug)?;
        let encrypted_key = EncryptedKey {
            ecdh_pubkey: sr25519::Public(ecdh_pubkey),
            encrypted_key,
            iv,
        };
        let runtime_state = phactory.runtime_state()?;
        let genesis_block_hash = runtime_state.genesis_block_hash;
        let encrypted_worker_key = EncryptedWorkerKey {
            genesis_block_hash,
            para_id: runtime_state.para_id,
            dev_mode,
            encrypted_key,
        };

        let worker_key_hash = sp_core::hashing::blake2_256(&encrypted_worker_key.encode());
        let attestation = if !dev_mode && in_sgx {
            Some(create_attestation_report_on(
                &phactory.platform,
                attestation_provider,
                &worker_key_hash,
            )?)
        } else {
            info!("Omit RA report in workerkey response in dev mode");
            None
        };

        Ok(pb::HandoverWorkerKey::new(
            encrypted_worker_key,
            attestation,
        ))
    }

    // WorkerKey Handover Client

    async fn handover_accept_challenge(
        &mut self,
        request: pb::HandoverChallenge,
    ) -> RpcResult<pb::HandoverChallengeResponse> {
        let mut phactory = self.lock_phactory(false, true)?;

        // generate and save tmp key only for key handover encryption
        let handover_key = crate::new_sr25519_key();
        let handover_ecdh_key = handover_key
            .derive_ecdh_key()
            .expect("should never fail with valid key; qed.");
        let ecdh_pubkey = phala_types::EcdhPublicKey(handover_ecdh_key.public());
        phactory.handover_ecdh_key = Some(handover_ecdh_key);

        let challenge = request.decode_challenge().map_err(from_display)?;
        let dev_mode = challenge.dev_mode;
        // generate local attestation report to ensure the handover pRuntimes are on the same machine
        let sgx_local_report = if !dev_mode {
            let its_target_info = unsafe {
                sgx_api_lite::decode(&challenge.sgx_target_info)
                    .map_err(|_| from_display("Invalid client sgx target info"))?
            };
            // the report data does not matter since we only care about the origin
            let report = sgx_api_lite::report(its_target_info, &[0; 64])
                .map_err(|_| from_display("Failed to create client LA report"))?;
            sgx_api_lite::encode(&report).to_vec()
        } else {
            info!("Omit client LA report for dev mode challenge");
            vec![]
        };

        let challenge_handler = ChallengeHandlerInfo {
            challenge,
            sgx_local_report,
            ecdh_pubkey,
        };
        let handler_hash = sp_core::hashing::blake2_256(&challenge_handler.encode());
        let attestation = if !dev_mode {
            Some(create_attestation_report_on(
                &phactory.platform,
                Some(AttestationProvider::Ias),
                &handler_hash,
            )?)
        } else {
            info!("Omit client RA report for dev mode challenge");
            None
        };

        Ok(pb::HandoverChallengeResponse::new(
            challenge_handler,
            attestation,
        ))
    }

    async fn handover_receive(&mut self, request: pb::HandoverWorkerKey) -> RpcResult<()> {
        let mut phactory = self.lock_phactory(false, true)?;
        let encrypted_worker_key = request.decode_worker_key().map_err(from_display)?;

        let dev_mode = encrypted_worker_key.dev_mode;
        // verify RA report
        if !dev_mode {
            let worker_key_hash = sp_core::hashing::blake2_256(&encrypted_worker_key.encode());
            let raw_attestation = request
                .attestation
                .ok_or_else(|| from_display("Server attestation not found"))?;
            let attn_to_validate =
                Option::<AttestationReport>::decode(&mut &raw_attestation.encoded_report[..])
                    .map_err(|_| from_display("Decode server attestation failed"))?;
            validate_attestation_report(
                attn_to_validate,
                &worker_key_hash,
                now(),
                false,
                vec![],
                false,
            )
            .map_err(|_| from_display("Invalid server RA report"))?;
        } else {
            info!("Skip server RA report check for dev mode key");
        }

        let encrypted_key = encrypted_worker_key.encrypted_key;
        let my_ecdh_key = phactory
            .handover_ecdh_key
            .as_ref()
            .ok_or_else(|| from_display("Handover ecdhkey not initialized"))?;
        let secret = key_share::decrypt_secret_from(
            my_ecdh_key,
            &encrypted_key.ecdh_pubkey.0,
            &encrypted_key.encrypted_key,
            &encrypted_key.iv,
        )
        .map_err(from_debug)?;

        // only seal if the key is successfully updated
        phactory
            .save_runtime_data(
                encrypted_worker_key.genesis_block_hash,
                encrypted_worker_key.para_id,
                sr25519::Pair::restore_from_secret_key(&secret),
                false, // we are not sure whether this key is injected
                dev_mode,
            )
            .map_err(from_display)?;

        // clear cached RA report and handover ecdh key to prevent replay
        phactory.runtime_info = None;
        phactory.handover_ecdh_key = None;
        Ok(())
    }

    async fn config_network(
        &mut self,
        request: super::NetworkConfig,
    ) -> Result<(), prpc::server::Error> {
        self.lock_phactory(false, false)?.set_netconfig(request);
        Ok(())
    }

    async fn http_fetch(
        &mut self,
        request: pb::HttpRequest,
    ) -> Result<pb::HttpResponse, prpc::server::Error> {
        use reqwest::{
            header::{HeaderMap, HeaderName, HeaderValue},
            Method,
        };
        use reqwest_env_proxy::EnvProxyBuilder;

        let url: reqwest::Url = request.url.parse().map_err(from_debug)?;

        let client = reqwest::Client::builder()
            .env_proxy(url.host_str().unwrap_or_default())
            .build()
            .map_err(from_debug)?;

        let method: Method = FromStr::from_str(&request.method)
            .or(Err("Invalid HTTP method"))
            .map_err(from_display)?;
        let mut headers = HeaderMap::new();
        for header in &request.headers {
            let name = HeaderName::from_str(&header.name)
                .or(Err("Invalid HTTP header key"))
                .map_err(from_display)?;
            let value = HeaderValue::from_str(&header.value)
                .or(Err("Invalid HTTP header value"))
                .map_err(from_display)?;
            headers.insert(name, value);
        }

        let response = client
            .request(method, url)
            .headers(headers)
            .body(request.body)
            .send()
            .await
            .map_err(from_debug)?;

        let headers: Vec<_> = response
            .headers()
            .iter()
            .map(|(name, value)| {
                let name = name.to_string();
                let value = value.to_str().unwrap_or_default().into();
                pb::HttpHeader { name, value }
            })
            .collect();

        let status_code = response.status().as_u16() as _;
        let body = response
            .bytes()
            .await
            .or(Err("Failed to copy response body"))
            .map_err(from_display)?
            .to_vec();

        Ok(pb::HttpResponse {
            status_code,
            body,
            headers,
        })
    }

    async fn get_contract_info(
        &mut self,
        request: pb::GetContractInfoRequest,
    ) -> Result<pb::GetContractInfoResponse, prpc::server::Error> {
        self.lock_phactory(true, false)?
            .get_contract_info(&request.contracts)
    }

    async fn get_cluster_info(
        &mut self,
        _request: (),
    ) -> Result<pb::GetClusterInfoResponse, prpc::server::Error> {
        self.lock_phactory(true, false)?.get_cluster_info()
    }

    async fn upload_sidevm_code(
        &mut self,
        request: pb::SidevmCode,
    ) -> Result<(), prpc::server::Error> {
        let contract_id: [u8; 32] = request
            .contract
            .try_into()
            .map_err(|_| from_display("Invalid contract id"))?;
        self.lock_phactory(true, false)?
            .upload_sidevm_code(contract_id.into(), request.code)
    }

    async fn calculate_contract_id(
        &mut self,
        req: pb::ContractParameters,
    ) -> Result<pb::ContractId, prpc::server::Error> {
        let deployer =
            try_decode_hex(&req.deployer).map_err(|_| from_display("Invalid deployer"))?;
        let code_hash =
            try_decode_hex(&req.code_hash).map_err(|_| from_display("Invalid code hash"))?;
        let cluster_id =
            try_decode_hex(&req.cluster_id).map_err(|_| from_display("Invalid cluster id"))?;
        let salt = try_decode_hex(&req.salt).map_err(|_| from_display("Invalid code salt"))?;
        let buf = contract_id_preimage(&deployer, &code_hash, &cluster_id, &salt);
        let hash = sp_core::blake2_256(&buf);
        Ok(pb::ContractId { id: hex(hash) })
    }

    async fn get_network_config(
        &mut self,
        _request: (),
    ) -> Result<pb::NetworkConfigResponse, prpc::server::Error> {
        let phactory = self.lock_phactory(true, false)?;
        Ok(pb::NetworkConfigResponse {
            public_rpc_port: phactory.args.public_port.map(Into::into),
            config: phactory.netconfig.clone(),
        })
    }
    async fn load_chain_state(
        &mut self,
        request: pb::ChainState,
    ) -> Result<(), prpc::server::Error> {
        self.lock_phactory(false, false)?
            .load_chain_state(request.block_number, request.decode_state()?)
            .map_err(from_display)
    }
    async fn stop(&mut self, request: pb::StopOptions) -> Result<(), prpc::server::Error> {
        self.lock_phactory(true, true)?
            .stop(request.remove_checkpoints)
    }
    async fn load_storage_proof(
        &mut self,
        req: phactory_api::prpc::StorageProof,
    ) -> Result<(), prpc::server::Error> {
        self.lock_phactory(false, true)?
            .load_storage_proof(req.proof)?;
        Ok(())
    }
    async fn take_checkpoint(&mut self, _req: ()) -> Result<pb::SyncedTo, prpc::server::Error> {
        let synced_to = self
            .lock_phactory(false, false)?
            .take_checkpoint()
            .map_err(from_debug)?;
        Ok(pb::SyncedTo { synced_to })
    }
    async fn statistics(
        &mut self,
        request: pb::StatisticsReqeust,
    ) -> Result<pb::StatisticsResponse, prpc::server::Error> {
        self.lock_phactory(true, false)?
            .statistics(request)
            .map_err(from_debug)
    }
}

fn try_decode_hex(hex_str: &str) -> Result<Vec<u8>, hex::FromHexError> {
    hex::decode(hex_str.strip_prefix("0x").unwrap_or(hex_str))
}<|MERGE_RESOLUTION|>--- conflicted
+++ resolved
@@ -1183,11 +1183,7 @@
     }
 
     async fn get_egress_messages(&mut self, _: ()) -> RpcResult<pb::GetEgressMessagesResponse> {
-<<<<<<< HEAD
-        self.lock_phactory(false, false)?
-=======
-        self.lock_phactory(true)?
->>>>>>> 98596d67
+        self.lock_phactory(true, false)?
             .get_egress_messages()
             .map(pb::GetEgressMessagesResponse::new)
     }
