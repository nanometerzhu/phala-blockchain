--- conflicted
+++ resolved
@@ -129,13 +129,6 @@
     #[ink(message)]
     fn code_exists(&self, code_hash: Hash, code_type: CodeType) -> bool;
 
-<<<<<<< HEAD
-    /// Get current event chain head info
-    ///
-    /// Returns (next event block number, last_event_block_hash)
-    #[ink(message)]
-    fn current_event_chain_head(&self) -> (u64, Hash);
-=======
     /// Get the current code hash of given contract.
     #[ink(message)]
     fn code_hash(&self, account: AccountId) -> Option<ink::primitives::Hash>;
@@ -143,7 +136,12 @@
     /// Get the history of given driver.
     #[ink(message)]
     fn driver_history(&self, name: String) -> Option<Vec<(crate::BlockNumber, AccountId)>>;
->>>>>>> b3512da8
+
+    /// Get current event chain head info
+    ///
+    /// Returns (next event block number, last_event_block_hash)
+    #[ink(message)]
+    fn current_event_chain_head(&self) -> (u64, Hash);
 }
 
 /// Errors that can occur upon calling a driver contract.
