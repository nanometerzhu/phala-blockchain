[package]
name = "phala-trie-storage"
version = "0.1.0"
edition = "2018"
authors = ["Phala Network"]
license = "Apache-2.0"
homepage = "https://phala.network/"
repository = "https://github.com/Phala-Network/phala-blockchain"

[dependencies]
parity-scale-codec = { version = "3.0", default-features = false }
scale-info = { version = "2.0", default-features = false, features = ["derive"] }
<<<<<<< HEAD
sp-core = { git = "https://github.com/paritytech/substrate", branch = "polkadot-v0.9.29", features = ["full_crypto"] }
sp-trie = { git = "https://github.com/paritytech/substrate", branch = "polkadot-v0.9.29" }
sp-state-machine = { git = "https://github.com/paritytech/substrate", branch = "polkadot-v0.9.29", default-features = false }
=======
sp-core = { git = "https://github.com/paritytech/substrate", branch = "polkadot-v0.9.30", features = ["full_crypto"] }
sp-trie = { git = "https://github.com/paritytech/substrate", branch = "polkadot-v0.9.30" }
sp-state-machine = { git = "https://github.com/paritytech/substrate", branch = "polkadot-v0.9.30", default-features = false }
>>>>>>> 9c160a93

serde = { version = "1.0", default-features = false, features = ["derive", "alloc"], optional = true }
hash-db = "0.15.2"
trie-db = "0.24.0"
im = { version = "15", features = ["serde"] }
parity-util-mem = "0.11.0"

[dev-dependencies]
<<<<<<< HEAD
sp-runtime = { git = "https://github.com/paritytech/substrate", branch = "polkadot-v0.9.29" }
sp-application-crypto = { git = "https://github.com/paritytech/substrate", branch = "polkadot-v0.9.29", features = ["full_crypto"] }
=======
sp-runtime = { git = "https://github.com/paritytech/substrate", branch = "polkadot-v0.9.30" }
sp-application-crypto = { git = "https://github.com/paritytech/substrate", branch = "polkadot-v0.9.30", features = ["full_crypto"] }
>>>>>>> 9c160a93
hash256-std-hasher = { version = "0.15", default-features = false }
hex = "0.4"
serde_json = "1.0"
impl-serde = "0.3.2"
keccak-hasher = "0.15.3"

[features]
default = ["serde"]<|MERGE_RESOLUTION|>--- conflicted
+++ resolved
@@ -10,15 +10,9 @@
 [dependencies]
 parity-scale-codec = { version = "3.0", default-features = false }
 scale-info = { version = "2.0", default-features = false, features = ["derive"] }
-<<<<<<< HEAD
-sp-core = { git = "https://github.com/paritytech/substrate", branch = "polkadot-v0.9.29", features = ["full_crypto"] }
-sp-trie = { git = "https://github.com/paritytech/substrate", branch = "polkadot-v0.9.29" }
-sp-state-machine = { git = "https://github.com/paritytech/substrate", branch = "polkadot-v0.9.29", default-features = false }
-=======
 sp-core = { git = "https://github.com/paritytech/substrate", branch = "polkadot-v0.9.30", features = ["full_crypto"] }
 sp-trie = { git = "https://github.com/paritytech/substrate", branch = "polkadot-v0.9.30" }
 sp-state-machine = { git = "https://github.com/paritytech/substrate", branch = "polkadot-v0.9.30", default-features = false }
->>>>>>> 9c160a93
 
 serde = { version = "1.0", default-features = false, features = ["derive", "alloc"], optional = true }
 hash-db = "0.15.2"
@@ -27,13 +21,8 @@
 parity-util-mem = "0.11.0"
 
 [dev-dependencies]
-<<<<<<< HEAD
-sp-runtime = { git = "https://github.com/paritytech/substrate", branch = "polkadot-v0.9.29" }
-sp-application-crypto = { git = "https://github.com/paritytech/substrate", branch = "polkadot-v0.9.29", features = ["full_crypto"] }
-=======
 sp-runtime = { git = "https://github.com/paritytech/substrate", branch = "polkadot-v0.9.30" }
 sp-application-crypto = { git = "https://github.com/paritytech/substrate", branch = "polkadot-v0.9.30", features = ["full_crypto"] }
->>>>>>> 9c160a93
 hash256-std-hasher = { version = "0.15", default-features = false }
 hex = "0.4"
 serde_json = "1.0"
